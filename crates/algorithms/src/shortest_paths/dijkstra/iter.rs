use alloc::vec::Vec;
<<<<<<< HEAD
use core::{hash::Hash, ops::Add};
use std::mem;

use error_stack::{Report, Result};
use fxhash::FxBuildHasher;
use hashbrown::{hash_map::Entry, HashMap};
use num_traits::Zero;
use petgraph_core::{
    id::{AttributeGraphId, AttributeStorage, FlaggableGraphId},
    Graph, GraphStorage, Node,
};
=======
use core::hash::Hash;

use error_stack::{Report, Result};
use fxhash::FxBuildHasher;
use hashbrown::HashMap;
use numi::num::{identity::Zero, ops::AddRef};
use petgraph_core::{Graph, GraphStorage, Node};
>>>>>>> 7744b115

use crate::shortest_paths::{
    common::{
        connections::Connections,
        cost::{Cost, GraphCost},
        path::Path,
        queue::priority::PriorityQueue,
        route::Route,
        transit::{reconstruct_path_to, PredecessorMode},
    },
    dijkstra::{measure::DijkstraMeasure, DijkstraError},
};

pub(super) struct DijkstraIter<'graph: 'parent, 'parent, S, E, G>
where
    S: GraphStorage,
    S::NodeId: FlaggableGraphId<S> + AttributeGraphId<S>,
    E: GraphCost<S>,
    E::Value: DijkstraMeasure,
{
    graph: &'graph Graph<S>,
    queue: PriorityQueue<'graph, S, E::Value>,

    edge_cost: &'parent E,
    connections: G,

    source: Node<'graph, S>,

    num_nodes: usize,

    init: bool,
    next: Option<QueueItem<'graph, S, E::Value>>,

    predecessor_mode: PredecessorMode,

    distances: <S::NodeId as AttributeGraphId<S>>::Store<'graph, E::Value>,
    predecessors: <S::NodeId as AttributeGraphId<S>>::Store<'graph, Option<Node<'graph, S>>>,
}

impl<'graph: 'parent, 'parent, S, E, G> DijkstraIter<'graph, 'parent, S, E, G>
where
    S: GraphStorage,
    S::NodeId: FlaggableGraphId<S> + AttributeGraphId<S>,
    E: GraphCost<S>,
    E::Value: DijkstraMeasure,
    G: Connections<'graph, S>,
{
    pub(super) fn new(
        graph: &'graph Graph<S>,

        edge_cost: &'parent E,
        connections: G,

        source: &'graph S::NodeId,

        predecessor_mode: PredecessorMode,
    ) -> Result<Self, DijkstraError> {
        let source_node = graph
            .node(source)
            .ok_or_else(|| Report::new(DijkstraError::NodeNotFound))?;

        let queue = PriorityQueue::new();

        let mut distances = <S::NodeId as AttributeGraphId<S>>::attribute_store(graph.storage());
        distances.set(source, E::Value::zero());

        let mut predecessors = <S::NodeId as AttributeGraphId<S>>::attribute_store(graph.storage());
        if predecessor_mode == PredecessorMode::Record {
            predecessors.set(source, None);
        }

        Ok(Self {
            graph,
            queue,
            edge_cost,
            connections,
            source: source_node,
            num_nodes: graph.num_nodes(),
            init: true,
            next: None,
            predecessor_mode,
            distances,
            predecessors,
        })
    }
}

impl<'graph: 'parent, 'parent, S, E, G> Iterator for DijkstraIter<'graph, 'parent, S, E, G>
where
    S: GraphStorage,
    S::NodeId: FlaggableGraphId<S> + AttributeGraphId<S>,
    E: GraphCost<S>,
    E::Value: DijkstraMeasure,
    G: Connections<'graph, S>,
{
    type Item = Route<'graph, S, E::Value>;

    fn next(&mut self) -> Option<Self::Item> {
        // the first iteration is special, as we immediately return the source node
        // and then begin with the actual iteration loop.
        if self.init {
            self.init = false;
            self.next = Some(QueueItem {
                node: self.source,
                priority: E::Value::zero(),
            });
            self.queue.visit(self.source.id());

            return Some(Route::new(
                Path::new(self.source, Vec::new(), self.source),
                Cost::new(E::Value::zero()),
            ));
        }

        // Process the neighbours from the node we determined in the last iteration.
        // Reasoning behind this see below.
        let QueueItem {
            node,
            priority: cost,
        } = mem::take(&mut self.next)?;

        let connections = self.connections.connections(&node);
        for edge in connections {
            let (u, v) = edge.endpoint_ids();
            let target = if u == node.id() { v } else { u };

            // do not pursue edges that have already been processed.
            if self.queue.has_been_visited(target) {
                continue;
            }

<<<<<<< HEAD
            let alternative = &cost + self.edge_cost.cost(edge).as_ref();
=======
            let alternative = self.distances[node.id()].add_ref(self.edge_cost.cost(edge).as_ref());
>>>>>>> 7744b115

            // TODO: Entry API
            if let Some(distance) = self.distances.get_mut(target) {
                // do not insert the updated distance if it is not strictly better than the
                // current one
                if *distance <= alternative {
                    continue;
                }

                *distance = alternative.clone();
            } else {
                self.distances.set(target, alternative.clone());
            }

            if self.predecessor_mode == PredecessorMode::Record {
                self.predecessors.set(target, Some(node));
            }

            if let Some(target) = self.graph.node(target) {
                self.queue.decrease_priority(target, alternative);
            }
        }

        // this is what makes this special: instead of getting the next node as the start of next
        // (which would make sense, right?) we get the next node at the end of the last iteration.
        // The reason behind this is simple: imagine we want to know the shortest path
        // between A -> B. If we would get the next node at the beginning of the iteration
        // (instead of at the end of the last iteration, like we do here), even though we
        // only need `A -> B`, we would still explore all edges from `B` to any other node and only
        // then return the path (and distance) between A and B. While the difference in
        // performance is minimal for small graphs, time savings are substantial for dense graphs.
        // You can kind of imagine it like this:
        // ```
        // let node = get_next();
        // yield node;
        // for neighbour in get_neighbours() { ... }
        // ```
        // Only difference is that we do not have generators in stable Rust (yet).
        let Some(item) = self.queue.pop_min() else {
            // next is already `None`
            return None;
        };

        let node = item.node;
        let cost = item.priority.clone();
        self.next = Some(item);

        // we're currently visiting the node that has the shortest distance, therefore we know
        // that the distance is the shortest possible
        let distance = cost;
        let transit = if self.predecessor_mode == PredecessorMode::Discard {
            Vec::new()
        } else {
            reconstruct_path_to(&self.predecessors, node.id())
        };

        Some(Route::new(
            Path::new(self.source, transit, node),
            Cost::new(distance),
        ))
    }

    fn size_hint(&self) -> (usize, Option<usize>) {
        (0, Some(self.num_nodes))
    }
}<|MERGE_RESOLUTION|>--- conflicted
+++ resolved
@@ -1,25 +1,15 @@
 use alloc::vec::Vec;
-<<<<<<< HEAD
-use core::{hash::Hash, ops::Add};
+use core::hash::Hash;
 use std::mem;
 
 use error_stack::{Report, Result};
 use fxhash::FxBuildHasher;
-use hashbrown::{hash_map::Entry, HashMap};
-use num_traits::Zero;
+use hashbrown::HashMap;
+use numi::num::{identity::Zero, ops::AddRef};
 use petgraph_core::{
     id::{AttributeGraphId, AttributeStorage, FlaggableGraphId},
     Graph, GraphStorage, Node,
 };
-=======
-use core::hash::Hash;
-
-use error_stack::{Report, Result};
-use fxhash::FxBuildHasher;
-use hashbrown::HashMap;
-use numi::num::{identity::Zero, ops::AddRef};
-use petgraph_core::{Graph, GraphStorage, Node};
->>>>>>> 7744b115
 
 use crate::shortest_paths::{
     common::{
@@ -151,11 +141,7 @@
                 continue;
             }
 
-<<<<<<< HEAD
             let alternative = &cost + self.edge_cost.cost(edge).as_ref();
-=======
-            let alternative = self.distances[node.id()].add_ref(self.edge_cost.cost(edge).as_ref());
->>>>>>> 7744b115
 
             // TODO: Entry API
             if let Some(distance) = self.distances.get_mut(target) {
