--- conflicted
+++ resolved
@@ -1,6 +1,3 @@
-<<<<<<< HEAD
-// mod astar;
-=======
 //! # Shortest Path Module
 //!
 //! This module contains traits and implementations for shortest path and shortest distance
@@ -55,7 +52,6 @@
 
 pub mod astar;
 pub mod bellman_ford;
->>>>>>> 7744b115
 mod common;
 pub mod dijkstra;
 pub mod floyd_warshall;
@@ -64,12 +60,8 @@
 use petgraph_core::{Graph, GraphStorage};
 
 pub use self::{
-<<<<<<< HEAD
     // astar::AStar,
-=======
-    astar::AStar,
     bellman_ford::BellmanFord,
->>>>>>> 7744b115
     common::{
         cost::{Cost, GraphCost},
         path::Path,
